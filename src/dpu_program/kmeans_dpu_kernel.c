/**
 * @file kmeans_dpu_kernel.c
 * @author Sylvan Brocard (sbrocard@upmem.com)
 * @brief DPU side of the KMeans algorithm.
 */

#ifndef _KMEANS_DPU_KERNEL_H_
#define _KMEANS_DPU_KERNEL_H_ /**< guard to prevent linking with CPU binaries \
                               */

#include <barrier.h>
#include <defs.h>
#include <mram.h>
#include <mutex.h>
<<<<<<< HEAD
#include <stdint.h>
=======
#include <perfcounter.h>
>>>>>>> ab655c28
#include <stdio.h>
#include <string.h>

#include <built_ins.h>

#include "../kmeans.h"

/*================== VARIABLES ==========================*/
/*------------------ LOCAL ------------------------------*/
/** @name Globals
 * Global variables shared between tasklets
 */
/**@{*/
unsigned int itask_in_features;
unsigned int itask_in_points;
// unsigned int cluster_transfer_size;
uint8_t nfeatures;
uint8_t nclusters;
uint16_t ncluster_features;
uint8_t task_size_in_points;
uint16_t task_size_in_bytes;
uint16_t task_size_in_features;
/**@}*/

/*------------------ INPUT ------------------------------*/
/** @name Host
 * Variables for host application communication
 */
/**@{*/
__host int nfeatures_host;
__host unsigned int nclusters_host;
__host unsigned int npoints;
__host unsigned int task_size_in_points_host;
__host unsigned int task_size_in_bytes_host;
__host unsigned int task_size_in_features_host;
// __host unsigned int membership_size_in_bytes;
/**@}*/

/*================== TABLES =============================*/
/*------------------ LOCAL ------------------------------*/
/* making all the tables fixed size for performance */

/** @name Lookup
 * Lookup tables to avoid repeated index computation
 */
/**@{*/
/** lookup table to quickly find the base index of a cluster */
uint16_t cluster_base_indices[ASSUMED_NR_CLUSTERS];
/** lookup table to quickly find the base index of a point */
uint16_t point_base_indices[WRAM_FEATURES_SIZE / sizeof(int_feature)];
/**@}*/

/*------------------ INPUT ------------------------------*/
/** @name Input
 * Arrays receiving input data
 */
/**@{*/
/** centroids coordinates */
__host int_feature c_clusters[ASSUMED_NR_CLUSTERS * ASSUMED_NR_FEATURES];
/** array holding the data points (input) */
__mram_noinit int_feature t_features[MAX_FEATURE_DPU];
/**@}*/

/*------------------ OUTPUT ------------------------------*/
/** @name Output
 * Output arrays
 */
/**@{*/
#ifdef FLT_REDUCE
/** array holding the memberships */
__mram_noinit uint8_t t_membership[((MAX_FEATURE_DPU / 3) / 8) * 8];
#endif
// __mram_noinit int32_t c_clusters_mram[ASSUMED_NR_CLUSTERS *
// ASSUMED_NR_FEATURES]; (off because of MRAM transfer bug)
__dma_aligned int centers_count[ASSUMED_NR_CLUSTERS];
__mram_noinit int centers_count_mram[ASSUMED_NR_CLUSTERS];
//   int centers_count_tasklets[NR_TASKLETS][ASSUMED_NR_CLUSTERS];

__dma_aligned int64_t centers_sum[ASSUMED_NR_CLUSTERS * ASSUMED_NR_FEATURES];
__mram_noinit int64_t
    centers_sum_mram[ASSUMED_NR_CLUSTERS * ASSUMED_NR_FEATURES];
// __mram_noinit int64_t centers_sum_tasklets[NR_TASKLETS][ASSUMED_NR_CLUSTERS *
// ASSUMED_NR_FEATURES];
/**@}*/

/*================== SYNCHRONIZATION =====================*/
BARRIER_INIT(sync_barrier, NR_TASKLETS);
MUTEX_INIT(task_mutex);
MUTEX_INIT(write_mutex);
MUTEX_INIT(write_count_mutex);
#ifdef FLT_REDUCE
MUTEX_INIT(membership_mutex);
#endif

/*================== PERFORMANCE TRACKING ================*/
#ifdef PERF_COUNTER
__host perfcounter_t host_counters[HOST_COUNTERS];
uint8_t active_tasklets;

MUTEX_INIT(perf_mutex);
#endif

/*================== FUNCTIONS ==========================*/
/**
 * @brief Assigns jobs to each tasklet.
 *
 * @param current_itask_in_points [out] Assigned task index (point index).
 * @param current_itask_in_features [out] Assgned task index (feature index).
 * @return true : There are jobs left to perform.
 * @return false : All jobs are over.
 */
#ifndef PERF_COUNTER
bool taskDispatch(int *current_itask_in_points,
                  int *current_itask_in_features) {
#else
bool taskDispatch(int *current_itask_in_points, int *current_itask_in_features,
                  perfcounter_t *tasklet_counters) {
  tasklet_counters[DISPATCH_TIC] = perfcounter_get();
#endif
  mutex_lock(task_mutex);

  // load current task index
  *current_itask_in_points = itask_in_points;
  *current_itask_in_features = itask_in_features;

  // update the index
  itask_in_points += task_size_in_points;
  itask_in_features += task_size_in_features;

  mutex_unlock(task_mutex);

#ifdef PERF_COUNTER
  tasklet_counters[DISPATCH_CTR] +=
      perfcounter_get() - tasklet_counters[DISPATCH_TIC];
#endif

  return *current_itask_in_points < npoints;
}

/**
 * @brief Initializes all variables before a run.
 *
 * @param tasklet_id Id of the tasklet calling this function.
 */
void initialize(uint8_t tasklet_id) {
  if (tasklet_id == 0) {
#ifdef PERF_COUNTER
    perfcounter_config((PERF_COUNTER) ? COUNT_INSTRUCTIONS : COUNT_CYCLES,
                       true);

    // initializing global perf counters
    memset(host_counters, 0, sizeof(host_counters));
    active_tasklets = 0;
#endif

    // downcasting some host variables
    nfeatures = nfeatures_host;
    nclusters = nclusters_host;
    ncluster_features = nclusters * nfeatures;
    task_size_in_points = task_size_in_points_host;
    task_size_in_bytes = task_size_in_bytes_host;
    task_size_in_bytes = (task_size_in_bytes + 7) & -8;
    task_size_in_features = task_size_in_features_host;

    // defining how much data we read/write from MRAM for each centroid
    // cluster_transfer_size = nfeatures * sizeof(**centers_sum_tasklets);
    // rounding cluster_transfer_size up to a multiple of 8
    // cluster_transfer_size = (cluster_transfer_size + 7) & -8;

    // counters initialization
    itask_in_features = 0;
    itask_in_points = 0;

    // // reading of c_clusters (currently off because of bugged transfert to
    // MRAM) int ncluster_features_even = (ncluster_features % 2 == 0) ?
    // ncluster_features : ncluster_features + 1; mram_read(c_clusters_mram,
    // c_clusters, ncluster_features * sizeof(int32_t));

    // reinitializing center counters and sums
    memset(centers_count, 0, sizeof(*centers_count) * nclusters);
    memset(centers_sum, 0, sizeof(*centers_sum) * ncluster_features);
  }

  barrier_wait(&sync_barrier);

  // pre-computing index lookup tables
  uint16_t cluster_base_index = tasklet_id * nfeatures;
  for (uint8_t icluster = tasklet_id; icluster < nclusters;
       icluster += NR_TASKLETS) {
    cluster_base_indices[icluster] = cluster_base_index;
    cluster_base_index += NR_TASKLETS * nfeatures;
  }

  uint16_t point_base_index = tasklet_id * nfeatures;
  for (uint8_t ipoint = tasklet_id; ipoint < task_size_in_points;
       ipoint += NR_TASKLETS) {
    point_base_indices[ipoint] = point_base_index;
    point_base_index += NR_TASKLETS * nfeatures;
  }

  // reinitializing center counters and sums per tasklet
  // memset(centers_count_tasklets[tasklet_id], 0,
  // sizeof(**centers_count_tasklets) * nclusters);
  // memset(centers_sum_tasklets[tasklet_id], 0, sizeof(**centers_sum_tasklets)
  // * ncluster_features);
}

/**
 * @brief Writes the result of each point to MRAM at the end of each point.
 *
 * @param tasklet_id Current tasklet id.
 * @param icluster Cluster the point is being assigned to.
 * @param point_global_index Index of the point in t_membership.
 * @param point_base_index Index of the point in the current task.
 * @param w_features Feature vector for the current task.
 */
#ifndef PERF_COUNTER
void task_reduce(uint8_t tasklet_id, uint8_t icluster, int point_global_index,
                 uint16_t point_base_index, int_feature *w_features) {
#else
void task_reduce(uint8_t tasklet_id, uint8_t icluster, int point_global_index,
                 uint16_t point_base_index, int_feature *w_features,
                 perfcounter_t *tasklet_counters) {
  tasklet_counters[LOOP_TIC] = perfcounter_get();
#endif

// mandatory mutex here because implicit MRAM accesses are not thread safe for
// variables smaller than 8 bytes
// TODO : needs a better solution
#ifdef FLT_REDUCE
#ifdef PERF_COUNTER
  tasklet_counters[MUTEX_TIC] = perfcounter_get();
#endif
  mutex_lock(membership_mutex);
  t_membership[point_global_index] = icluster;
  mutex_unlock(membership_mutex);
#ifdef PERF_COUNTER
  tasklet_counters[MUTEX_CTR] +=
      perfcounter_get() - tasklet_counters[MUTEX_TIC];
#endif
#endif

  // centers_count_tasklets[tasklet_id][icluster]++;
  mutex_lock(write_count_mutex);
  centers_count[icluster]++;
  mutex_unlock(write_count_mutex);

  uint16_t cluster_base_index = cluster_base_indices[icluster];

#ifdef PERF_COUNTER
  tasklet_counters[ARITH_TIC] = perfcounter_get();
#endif
  mutex_lock(write_mutex);
#pragma unroll(ASSUMED_NR_FEATURES)
#pragma must_iterate(1, ASSUMED_NR_FEATURES, 1)
  for (uint8_t idim = 0; idim < nfeatures; idim++) {
    // centers_sum_tasklets[tasklet_id][cluster_base_indices[icluster] + idim]
    // += w_features[point_base_index + idim];
    centers_sum[cluster_base_index + idim] +=
        w_features[point_base_index + idim];
  }
  mutex_unlock(write_mutex);
#ifdef PERF_COUNTER
  tasklet_counters[REDUCE_ARITH_CTR] +=
      perfcounter_get() - tasklet_counters[ARITH_TIC];
#endif

#ifdef PERF_COUNTER
  tasklet_counters[REDUCE_LOOP_CTR] +=
      perfcounter_get() - tasklet_counters[LOOP_TIC];
#endif
}

/**
 * @brief Final reduction: all tasklets work together to compute the partial
 * sums in WRAM.
 *
 * @param tasklet_id Current tasklet id.
 */
void final_reduce(uint8_t tasklet_id) {
  // barrier_wait(&sync_barrier);

  // uint16_t cluster_base_index = tasklet_id * nfeatures;
  // #pragma must_iterate(1, ASSUMED_NR_CLUSTERS, 1)
  // for (uint8_t icluster = tasklet_id; icluster < nclusters; icluster +=
  // NR_TASKLETS)
  // {
  //     #pragma must_iterate(1, NR_TASKLETS, 1)
  //     for (uint8_t itasklet = 0; itasklet < NR_TASKLETS; itasklet++)
  //     {
  //         centers_count[icluster] +=
  //         centers_count_tasklets[itasklet][icluster];

  //         #pragma unroll(ASSUMED_NR_FEATURES)
  //         #pragma must_iterate(1, ASSUMED_NR_FEATURES, 1)
  //         for (uint8_t ifeature = 0; ifeature < nfeatures; ifeature++)
  //             centers_sum[cluster_base_index + ifeature] +=
  //             centers_sum_tasklets[itasklet][cluster_base_index + ifeature];
  //     }
  //     cluster_base_index += nfeatures * NR_TASKLETS;
  // }

  barrier_wait(&sync_barrier);

  // writing the partial sums and counts to MRAM
  if (tasklet_id == 0) {
    uint16_t mram_transfer_size = nclusters * sizeof(*centers_count);
    // rounding up to multiple of 8
    mram_transfer_size = (mram_transfer_size + 7) & -8;
    mram_write(centers_count, centers_count_mram, mram_transfer_size);

    mram_transfer_size = ncluster_features * sizeof(*centers_sum);
    // rounding up to multiple of 8
    mram_transfer_size = (mram_transfer_size + 7) & -8;
    mram_write(centers_sum, centers_sum_mram, mram_transfer_size);
  }
}

#ifdef PERF_COUNTER
/**
 * @brief Tallies all the performance counters from the tasklets.
 *
 * @param tasklet_id Current tasklet id.
 * @param tasklet_counters Current tasklet performance counters.
 */
void counters_tally(uint8_t tasklet_id, perfcounter_t *tasklet_counters) {
  mutex_lock(perf_mutex);

  // only counting tasklets that went through the main loop
  if (tasklet_counters[MAIN_LOOP_CTR] != 0) {
    active_tasklets++;
    for (int ictr = 0; ictr < HOST_COUNTERS; ictr++)
      host_counters[ictr] += tasklet_counters[ictr];
  }

  mutex_unlock(perf_mutex);

  barrier_wait(&sync_barrier);

  // averaging over active tasklets
  for (int ictr = tasklet_id; ictr < HOST_COUNTERS; ictr += NR_TASKLETS)
    if (active_tasklets) host_counters[ictr] /= active_tasklets;
}
#endif

/*================== MAIN FUNCTION ======================*/
/**
 * @brief Main function DPU side.
 *
 * @return 0 on success
 */
int main() {
  uint8_t tasklet_id = me();

  int current_itask_in_points;
  int current_itask_in_features;

  __dma_aligned int_feature
      w_features[WRAM_FEATURES_SIZE /
                 sizeof(int_feature)]; /* limited to 2048 bytes */

#ifdef PERF_COUNTER
  perfcounter_t tasklet_counters[LOCAL_COUNTERS] = {0};
#endif

  initialize(tasklet_id);

  barrier_wait(&sync_barrier);

#ifndef PERF_COUNTER
  while (taskDispatch(&current_itask_in_points, &current_itask_in_features)) {
#else
  tasklet_counters[INIT_CTR] = perfcounter_get();

  while (taskDispatch(&current_itask_in_points, &current_itask_in_features,
                      tasklet_counters)) {
    tasklet_counters[MAIN_TIC] = perfcounter_get();
#endif

    mram_read(&t_features[current_itask_in_features], w_features,
              task_size_in_bytes);

    uint8_t max_ipoint =
        (task_size_in_points < npoints - current_itask_in_points)
            ? task_size_in_points
            : npoints - current_itask_in_points;
    for (uint8_t ipoint = 0; ipoint < max_ipoint; ipoint++) {
      uint64_t min_dist = UINT64_MAX;
      uint8_t index = -1;
      uint16_t point_base_index = point_base_indices[ipoint];

#ifdef PERF_COUNTER
      tasklet_counters[ARITH_TIC] = perfcounter_get();
#endif
/* find the cluster center id with min distance to pt */
#pragma must_iterate(1, ASSUMED_NR_CLUSTERS, 1)
      for (uint8_t icluster = 0; icluster < nclusters; icluster++) {
        uint64_t dist = 0; /* Euclidean distance squared */
        uint16_t cluster_base_index = cluster_base_indices[icluster];

#pragma unroll(ASSUMED_NR_FEATURES)
#pragma must_iterate(1, ASSUMED_NR_FEATURES, 1)
<<<<<<< HEAD
                for (uint8_t idim = 0; idim < nfeatures; idim++)
                {
                    volatile int32_t diff = (w_features[point_base_index + idim] -
                                                 c_clusters[cluster_base_index + idim]);
=======
        for (uint8_t idim = 0; idim < nfeatures; idim++) {
          volatile int_feature diff = (w_features[point_base_index + idim] -
                                       c_clusters[cluster_base_index + idim]);
>>>>>>> ab655c28
#ifdef FEATURETYPE_32
          dist += (int64_t)diff * diff; /* sum of squares */
#else
<<<<<<< HEAD
                    // dist += diff * diff; /* sum of squares */
                    int32_t prod;
                    // __builtin_mul_sw_sw_s_rrr(prod, diff, diff);
                    __builtin_mul_sw_sw_rrr(prod, diff, diff);
                    dist += prod;
=======
          dist += diff * diff; /* sum of squares */
>>>>>>> ab655c28
#endif
        }
        /* see if distance is smaller than previous ones:
        if so, change minimum distance and save index of cluster center */
        if (dist < min_dist) {
          min_dist = dist;
          index = icluster;
        }
      }
#ifdef PERF_COUNTER
      tasklet_counters[CRITLOOP_ARITH_CTR] +=
          perfcounter_get() - tasklet_counters[ARITH_TIC];
#endif

#ifndef PERF_COUNTER
      task_reduce(tasklet_id, index, current_itask_in_points + ipoint,
                  point_base_index, w_features);
#else
      task_reduce(tasklet_id, index, current_itask_in_points + ipoint,
                  point_base_index, w_features, tasklet_counters);
#endif
    }

#ifdef PERF_COUNTER
    tasklet_counters[MAIN_LOOP_CTR] +=
        perfcounter_get() - tasklet_counters[MAIN_TIC];
#endif
  }

#ifdef PERF_COUNTER
  tasklet_counters[LOOP_TIC] = perfcounter_get();
#endif
  final_reduce(tasklet_id);
#ifdef PERF_COUNTER
  tasklet_counters[REDUCE_LOOP_CTR] +=
      perfcounter_get() - tasklet_counters[LOOP_TIC];
#endif

#ifdef PERF_COUNTER
  tasklet_counters[TOTAL_CTR] = perfcounter_get();

  counters_tally(tasklet_id, tasklet_counters);
#endif

  // DEBUG
  // barrier_wait(&sync_barrier);
  // if(tasklet_id==0)
  // {
  //     printf("nreal_points: %d\n", npoints);

  //     // printf("maxes: ");
  //     // for(int ifeature = 0; ifeature < nfeatures; ifeature++){
  //     //     int64_t max_mean = 0;
  //     //     for(int icluster = 0; icluster<nclusters; icluster++){
  //     //         if(centers_count[icluster] > 0 &&
  //     centers_sum[cluster_base_indices[icluster]+ifeature] /
  //     centers_count[icluster] > max_mean)
  //     //             max_mean =
  //     centers_sum[cluster_base_indices[icluster]+ifeature]/
  //     centers_count[icluster];
  //     //     }
  //     //     printf("%lld ", max_mean);
  //     // }
  //     // printf("\n");

  //     // for(int ipoint = 0; ipoint<npoints; ipoint++)
  //     // {
  //     //     printf("%d ", t_membership[ipoint]);
  //     // }
  //     // printf("\n");

  //     // for(int ifeature = 0; ifeature< nfeatures; ifeature++)
  //     // {
  //     //     if (centers_count[ifeature] > 0)
  //     //         printf("count cluster %d : %d\n", ifeature,
  //     centers_count[ifeature]);
  //     // }

  //     // printf("counter for reduction = %ld\n",
  //     host_counters[REDUCE_LOOP_CTR]);
  // }

  return 0;
}
#endif  // ifndef _KMEANS_DPU_KERNEL_H_
<|MERGE_RESOLUTION|>--- conflicted
+++ resolved
@@ -1,528 +1,513 @@
-/**
- * @file kmeans_dpu_kernel.c
- * @author Sylvan Brocard (sbrocard@upmem.com)
- * @brief DPU side of the KMeans algorithm.
- */
-
-#ifndef _KMEANS_DPU_KERNEL_H_
-#define _KMEANS_DPU_KERNEL_H_ /**< guard to prevent linking with CPU binaries \
-                               */
-
-#include <barrier.h>
-#include <defs.h>
-#include <mram.h>
-#include <mutex.h>
-<<<<<<< HEAD
-#include <stdint.h>
-=======
-#include <perfcounter.h>
->>>>>>> ab655c28
-#include <stdio.h>
-#include <string.h>
-
-#include <built_ins.h>
-
-#include "../kmeans.h"
-
-/*================== VARIABLES ==========================*/
-/*------------------ LOCAL ------------------------------*/
-/** @name Globals
- * Global variables shared between tasklets
- */
-/**@{*/
-unsigned int itask_in_features;
-unsigned int itask_in_points;
-// unsigned int cluster_transfer_size;
-uint8_t nfeatures;
-uint8_t nclusters;
-uint16_t ncluster_features;
-uint8_t task_size_in_points;
-uint16_t task_size_in_bytes;
-uint16_t task_size_in_features;
-/**@}*/
-
-/*------------------ INPUT ------------------------------*/
-/** @name Host
- * Variables for host application communication
- */
-/**@{*/
-__host int nfeatures_host;
-__host unsigned int nclusters_host;
-__host unsigned int npoints;
-__host unsigned int task_size_in_points_host;
-__host unsigned int task_size_in_bytes_host;
-__host unsigned int task_size_in_features_host;
-// __host unsigned int membership_size_in_bytes;
-/**@}*/
-
-/*================== TABLES =============================*/
-/*------------------ LOCAL ------------------------------*/
-/* making all the tables fixed size for performance */
-
-/** @name Lookup
- * Lookup tables to avoid repeated index computation
- */
-/**@{*/
-/** lookup table to quickly find the base index of a cluster */
-uint16_t cluster_base_indices[ASSUMED_NR_CLUSTERS];
-/** lookup table to quickly find the base index of a point */
-uint16_t point_base_indices[WRAM_FEATURES_SIZE / sizeof(int_feature)];
-/**@}*/
-
-/*------------------ INPUT ------------------------------*/
-/** @name Input
- * Arrays receiving input data
- */
-/**@{*/
-/** centroids coordinates */
-__host int_feature c_clusters[ASSUMED_NR_CLUSTERS * ASSUMED_NR_FEATURES];
-/** array holding the data points (input) */
-__mram_noinit int_feature t_features[MAX_FEATURE_DPU];
-/**@}*/
-
-/*------------------ OUTPUT ------------------------------*/
-/** @name Output
- * Output arrays
- */
-/**@{*/
-#ifdef FLT_REDUCE
-/** array holding the memberships */
-__mram_noinit uint8_t t_membership[((MAX_FEATURE_DPU / 3) / 8) * 8];
-#endif
-// __mram_noinit int32_t c_clusters_mram[ASSUMED_NR_CLUSTERS *
-// ASSUMED_NR_FEATURES]; (off because of MRAM transfer bug)
-__dma_aligned int centers_count[ASSUMED_NR_CLUSTERS];
-__mram_noinit int centers_count_mram[ASSUMED_NR_CLUSTERS];
-//   int centers_count_tasklets[NR_TASKLETS][ASSUMED_NR_CLUSTERS];
-
-__dma_aligned int64_t centers_sum[ASSUMED_NR_CLUSTERS * ASSUMED_NR_FEATURES];
-__mram_noinit int64_t
-    centers_sum_mram[ASSUMED_NR_CLUSTERS * ASSUMED_NR_FEATURES];
-// __mram_noinit int64_t centers_sum_tasklets[NR_TASKLETS][ASSUMED_NR_CLUSTERS *
-// ASSUMED_NR_FEATURES];
-/**@}*/
-
-/*================== SYNCHRONIZATION =====================*/
-BARRIER_INIT(sync_barrier, NR_TASKLETS);
-MUTEX_INIT(task_mutex);
-MUTEX_INIT(write_mutex);
-MUTEX_INIT(write_count_mutex);
-#ifdef FLT_REDUCE
-MUTEX_INIT(membership_mutex);
-#endif
-
-/*================== PERFORMANCE TRACKING ================*/
-#ifdef PERF_COUNTER
-__host perfcounter_t host_counters[HOST_COUNTERS];
-uint8_t active_tasklets;
-
-MUTEX_INIT(perf_mutex);
-#endif
-
-/*================== FUNCTIONS ==========================*/
-/**
- * @brief Assigns jobs to each tasklet.
- *
- * @param current_itask_in_points [out] Assigned task index (point index).
- * @param current_itask_in_features [out] Assgned task index (feature index).
- * @return true : There are jobs left to perform.
- * @return false : All jobs are over.
- */
-#ifndef PERF_COUNTER
-bool taskDispatch(int *current_itask_in_points,
-                  int *current_itask_in_features) {
-#else
-bool taskDispatch(int *current_itask_in_points, int *current_itask_in_features,
-                  perfcounter_t *tasklet_counters) {
-  tasklet_counters[DISPATCH_TIC] = perfcounter_get();
-#endif
-  mutex_lock(task_mutex);
-
-  // load current task index
-  *current_itask_in_points = itask_in_points;
-  *current_itask_in_features = itask_in_features;
-
-  // update the index
-  itask_in_points += task_size_in_points;
-  itask_in_features += task_size_in_features;
-
-  mutex_unlock(task_mutex);
-
-#ifdef PERF_COUNTER
-  tasklet_counters[DISPATCH_CTR] +=
-      perfcounter_get() - tasklet_counters[DISPATCH_TIC];
-#endif
-
-  return *current_itask_in_points < npoints;
-}
-
-/**
- * @brief Initializes all variables before a run.
- *
- * @param tasklet_id Id of the tasklet calling this function.
- */
-void initialize(uint8_t tasklet_id) {
-  if (tasklet_id == 0) {
-#ifdef PERF_COUNTER
-    perfcounter_config((PERF_COUNTER) ? COUNT_INSTRUCTIONS : COUNT_CYCLES,
-                       true);
-
-    // initializing global perf counters
-    memset(host_counters, 0, sizeof(host_counters));
-    active_tasklets = 0;
-#endif
-
-    // downcasting some host variables
-    nfeatures = nfeatures_host;
-    nclusters = nclusters_host;
-    ncluster_features = nclusters * nfeatures;
-    task_size_in_points = task_size_in_points_host;
-    task_size_in_bytes = task_size_in_bytes_host;
-    task_size_in_bytes = (task_size_in_bytes + 7) & -8;
-    task_size_in_features = task_size_in_features_host;
-
-    // defining how much data we read/write from MRAM for each centroid
-    // cluster_transfer_size = nfeatures * sizeof(**centers_sum_tasklets);
-    // rounding cluster_transfer_size up to a multiple of 8
-    // cluster_transfer_size = (cluster_transfer_size + 7) & -8;
-
-    // counters initialization
-    itask_in_features = 0;
-    itask_in_points = 0;
-
-    // // reading of c_clusters (currently off because of bugged transfert to
-    // MRAM) int ncluster_features_even = (ncluster_features % 2 == 0) ?
-    // ncluster_features : ncluster_features + 1; mram_read(c_clusters_mram,
-    // c_clusters, ncluster_features * sizeof(int32_t));
-
-    // reinitializing center counters and sums
-    memset(centers_count, 0, sizeof(*centers_count) * nclusters);
-    memset(centers_sum, 0, sizeof(*centers_sum) * ncluster_features);
-  }
-
-  barrier_wait(&sync_barrier);
-
-  // pre-computing index lookup tables
-  uint16_t cluster_base_index = tasklet_id * nfeatures;
-  for (uint8_t icluster = tasklet_id; icluster < nclusters;
-       icluster += NR_TASKLETS) {
-    cluster_base_indices[icluster] = cluster_base_index;
-    cluster_base_index += NR_TASKLETS * nfeatures;
-  }
-
-  uint16_t point_base_index = tasklet_id * nfeatures;
-  for (uint8_t ipoint = tasklet_id; ipoint < task_size_in_points;
-       ipoint += NR_TASKLETS) {
-    point_base_indices[ipoint] = point_base_index;
-    point_base_index += NR_TASKLETS * nfeatures;
-  }
-
-  // reinitializing center counters and sums per tasklet
-  // memset(centers_count_tasklets[tasklet_id], 0,
-  // sizeof(**centers_count_tasklets) * nclusters);
-  // memset(centers_sum_tasklets[tasklet_id], 0, sizeof(**centers_sum_tasklets)
-  // * ncluster_features);
-}
-
-/**
- * @brief Writes the result of each point to MRAM at the end of each point.
- *
- * @param tasklet_id Current tasklet id.
- * @param icluster Cluster the point is being assigned to.
- * @param point_global_index Index of the point in t_membership.
- * @param point_base_index Index of the point in the current task.
- * @param w_features Feature vector for the current task.
- */
-#ifndef PERF_COUNTER
-void task_reduce(uint8_t tasklet_id, uint8_t icluster, int point_global_index,
-                 uint16_t point_base_index, int_feature *w_features) {
-#else
-void task_reduce(uint8_t tasklet_id, uint8_t icluster, int point_global_index,
-                 uint16_t point_base_index, int_feature *w_features,
-                 perfcounter_t *tasklet_counters) {
-  tasklet_counters[LOOP_TIC] = perfcounter_get();
-#endif
-
-// mandatory mutex here because implicit MRAM accesses are not thread safe for
-// variables smaller than 8 bytes
-// TODO : needs a better solution
-#ifdef FLT_REDUCE
-#ifdef PERF_COUNTER
-  tasklet_counters[MUTEX_TIC] = perfcounter_get();
-#endif
-  mutex_lock(membership_mutex);
-  t_membership[point_global_index] = icluster;
-  mutex_unlock(membership_mutex);
-#ifdef PERF_COUNTER
-  tasklet_counters[MUTEX_CTR] +=
-      perfcounter_get() - tasklet_counters[MUTEX_TIC];
-#endif
-#endif
-
-  // centers_count_tasklets[tasklet_id][icluster]++;
-  mutex_lock(write_count_mutex);
-  centers_count[icluster]++;
-  mutex_unlock(write_count_mutex);
-
-  uint16_t cluster_base_index = cluster_base_indices[icluster];
-
-#ifdef PERF_COUNTER
-  tasklet_counters[ARITH_TIC] = perfcounter_get();
-#endif
-  mutex_lock(write_mutex);
-#pragma unroll(ASSUMED_NR_FEATURES)
-#pragma must_iterate(1, ASSUMED_NR_FEATURES, 1)
-  for (uint8_t idim = 0; idim < nfeatures; idim++) {
-    // centers_sum_tasklets[tasklet_id][cluster_base_indices[icluster] + idim]
-    // += w_features[point_base_index + idim];
-    centers_sum[cluster_base_index + idim] +=
-        w_features[point_base_index + idim];
-  }
-  mutex_unlock(write_mutex);
-#ifdef PERF_COUNTER
-  tasklet_counters[REDUCE_ARITH_CTR] +=
-      perfcounter_get() - tasklet_counters[ARITH_TIC];
-#endif
-
-#ifdef PERF_COUNTER
-  tasklet_counters[REDUCE_LOOP_CTR] +=
-      perfcounter_get() - tasklet_counters[LOOP_TIC];
-#endif
-}
-
-/**
- * @brief Final reduction: all tasklets work together to compute the partial
- * sums in WRAM.
- *
- * @param tasklet_id Current tasklet id.
- */
-void final_reduce(uint8_t tasklet_id) {
-  // barrier_wait(&sync_barrier);
-
-  // uint16_t cluster_base_index = tasklet_id * nfeatures;
-  // #pragma must_iterate(1, ASSUMED_NR_CLUSTERS, 1)
-  // for (uint8_t icluster = tasklet_id; icluster < nclusters; icluster +=
-  // NR_TASKLETS)
-  // {
-  //     #pragma must_iterate(1, NR_TASKLETS, 1)
-  //     for (uint8_t itasklet = 0; itasklet < NR_TASKLETS; itasklet++)
-  //     {
-  //         centers_count[icluster] +=
-  //         centers_count_tasklets[itasklet][icluster];
-
-  //         #pragma unroll(ASSUMED_NR_FEATURES)
-  //         #pragma must_iterate(1, ASSUMED_NR_FEATURES, 1)
-  //         for (uint8_t ifeature = 0; ifeature < nfeatures; ifeature++)
-  //             centers_sum[cluster_base_index + ifeature] +=
-  //             centers_sum_tasklets[itasklet][cluster_base_index + ifeature];
-  //     }
-  //     cluster_base_index += nfeatures * NR_TASKLETS;
-  // }
-
-  barrier_wait(&sync_barrier);
-
-  // writing the partial sums and counts to MRAM
-  if (tasklet_id == 0) {
-    uint16_t mram_transfer_size = nclusters * sizeof(*centers_count);
-    // rounding up to multiple of 8
-    mram_transfer_size = (mram_transfer_size + 7) & -8;
-    mram_write(centers_count, centers_count_mram, mram_transfer_size);
-
-    mram_transfer_size = ncluster_features * sizeof(*centers_sum);
-    // rounding up to multiple of 8
-    mram_transfer_size = (mram_transfer_size + 7) & -8;
-    mram_write(centers_sum, centers_sum_mram, mram_transfer_size);
-  }
-}
-
-#ifdef PERF_COUNTER
-/**
- * @brief Tallies all the performance counters from the tasklets.
- *
- * @param tasklet_id Current tasklet id.
- * @param tasklet_counters Current tasklet performance counters.
- */
-void counters_tally(uint8_t tasklet_id, perfcounter_t *tasklet_counters) {
-  mutex_lock(perf_mutex);
-
-  // only counting tasklets that went through the main loop
-  if (tasklet_counters[MAIN_LOOP_CTR] != 0) {
-    active_tasklets++;
-    for (int ictr = 0; ictr < HOST_COUNTERS; ictr++)
-      host_counters[ictr] += tasklet_counters[ictr];
-  }
-
-  mutex_unlock(perf_mutex);
-
-  barrier_wait(&sync_barrier);
-
-  // averaging over active tasklets
-  for (int ictr = tasklet_id; ictr < HOST_COUNTERS; ictr += NR_TASKLETS)
-    if (active_tasklets) host_counters[ictr] /= active_tasklets;
-}
-#endif
-
-/*================== MAIN FUNCTION ======================*/
-/**
- * @brief Main function DPU side.
- *
- * @return 0 on success
- */
-int main() {
-  uint8_t tasklet_id = me();
-
-  int current_itask_in_points;
-  int current_itask_in_features;
-
-  __dma_aligned int_feature
-      w_features[WRAM_FEATURES_SIZE /
-                 sizeof(int_feature)]; /* limited to 2048 bytes */
-
-#ifdef PERF_COUNTER
-  perfcounter_t tasklet_counters[LOCAL_COUNTERS] = {0};
-#endif
-
-  initialize(tasklet_id);
-
-  barrier_wait(&sync_barrier);
-
-#ifndef PERF_COUNTER
-  while (taskDispatch(&current_itask_in_points, &current_itask_in_features)) {
-#else
-  tasklet_counters[INIT_CTR] = perfcounter_get();
-
-  while (taskDispatch(&current_itask_in_points, &current_itask_in_features,
-                      tasklet_counters)) {
-    tasklet_counters[MAIN_TIC] = perfcounter_get();
-#endif
-
-    mram_read(&t_features[current_itask_in_features], w_features,
-              task_size_in_bytes);
-
-    uint8_t max_ipoint =
-        (task_size_in_points < npoints - current_itask_in_points)
-            ? task_size_in_points
-            : npoints - current_itask_in_points;
-    for (uint8_t ipoint = 0; ipoint < max_ipoint; ipoint++) {
-      uint64_t min_dist = UINT64_MAX;
-      uint8_t index = -1;
-      uint16_t point_base_index = point_base_indices[ipoint];
-
-#ifdef PERF_COUNTER
-      tasklet_counters[ARITH_TIC] = perfcounter_get();
-#endif
-/* find the cluster center id with min distance to pt */
-#pragma must_iterate(1, ASSUMED_NR_CLUSTERS, 1)
-      for (uint8_t icluster = 0; icluster < nclusters; icluster++) {
-        uint64_t dist = 0; /* Euclidean distance squared */
-        uint16_t cluster_base_index = cluster_base_indices[icluster];
-
-#pragma unroll(ASSUMED_NR_FEATURES)
-#pragma must_iterate(1, ASSUMED_NR_FEATURES, 1)
-<<<<<<< HEAD
-                for (uint8_t idim = 0; idim < nfeatures; idim++)
-                {
-                    volatile int32_t diff = (w_features[point_base_index + idim] -
-                                                 c_clusters[cluster_base_index + idim]);
-=======
-        for (uint8_t idim = 0; idim < nfeatures; idim++) {
-          volatile int_feature diff = (w_features[point_base_index + idim] -
-                                       c_clusters[cluster_base_index + idim]);
->>>>>>> ab655c28
-#ifdef FEATURETYPE_32
-          dist += (int64_t)diff * diff; /* sum of squares */
-#else
-<<<<<<< HEAD
-                    // dist += diff * diff; /* sum of squares */
-                    int32_t prod;
-                    // __builtin_mul_sw_sw_s_rrr(prod, diff, diff);
-                    __builtin_mul_sw_sw_rrr(prod, diff, diff);
-                    dist += prod;
-=======
-          dist += diff * diff; /* sum of squares */
->>>>>>> ab655c28
-#endif
-        }
-        /* see if distance is smaller than previous ones:
-        if so, change minimum distance and save index of cluster center */
-        if (dist < min_dist) {
-          min_dist = dist;
-          index = icluster;
-        }
-      }
-#ifdef PERF_COUNTER
-      tasklet_counters[CRITLOOP_ARITH_CTR] +=
-          perfcounter_get() - tasklet_counters[ARITH_TIC];
-#endif
-
-#ifndef PERF_COUNTER
-      task_reduce(tasklet_id, index, current_itask_in_points + ipoint,
-                  point_base_index, w_features);
-#else
-      task_reduce(tasklet_id, index, current_itask_in_points + ipoint,
-                  point_base_index, w_features, tasklet_counters);
-#endif
-    }
-
-#ifdef PERF_COUNTER
-    tasklet_counters[MAIN_LOOP_CTR] +=
-        perfcounter_get() - tasklet_counters[MAIN_TIC];
-#endif
-  }
-
-#ifdef PERF_COUNTER
-  tasklet_counters[LOOP_TIC] = perfcounter_get();
-#endif
-  final_reduce(tasklet_id);
-#ifdef PERF_COUNTER
-  tasklet_counters[REDUCE_LOOP_CTR] +=
-      perfcounter_get() - tasklet_counters[LOOP_TIC];
-#endif
-
-#ifdef PERF_COUNTER
-  tasklet_counters[TOTAL_CTR] = perfcounter_get();
-
-  counters_tally(tasklet_id, tasklet_counters);
-#endif
-
-  // DEBUG
-  // barrier_wait(&sync_barrier);
-  // if(tasklet_id==0)
-  // {
-  //     printf("nreal_points: %d\n", npoints);
-
-  //     // printf("maxes: ");
-  //     // for(int ifeature = 0; ifeature < nfeatures; ifeature++){
-  //     //     int64_t max_mean = 0;
-  //     //     for(int icluster = 0; icluster<nclusters; icluster++){
-  //     //         if(centers_count[icluster] > 0 &&
-  //     centers_sum[cluster_base_indices[icluster]+ifeature] /
-  //     centers_count[icluster] > max_mean)
-  //     //             max_mean =
-  //     centers_sum[cluster_base_indices[icluster]+ifeature]/
-  //     centers_count[icluster];
-  //     //     }
-  //     //     printf("%lld ", max_mean);
-  //     // }
-  //     // printf("\n");
-
-  //     // for(int ipoint = 0; ipoint<npoints; ipoint++)
-  //     // {
-  //     //     printf("%d ", t_membership[ipoint]);
-  //     // }
-  //     // printf("\n");
-
-  //     // for(int ifeature = 0; ifeature< nfeatures; ifeature++)
-  //     // {
-  //     //     if (centers_count[ifeature] > 0)
-  //     //         printf("count cluster %d : %d\n", ifeature,
-  //     centers_count[ifeature]);
-  //     // }
-
-  //     // printf("counter for reduction = %ld\n",
-  //     host_counters[REDUCE_LOOP_CTR]);
-  // }
-
-  return 0;
-}
-#endif  // ifndef _KMEANS_DPU_KERNEL_H_
+/**
+ * @file kmeans_dpu_kernel.c
+ * @author Sylvan Brocard (sbrocard@upmem.com)
+ * @brief DPU side of the KMeans algorithm.
+ */
+
+#ifndef _KMEANS_DPU_KERNEL_H_
+#define _KMEANS_DPU_KERNEL_H_ /**< guard to prevent linking with CPU binaries \
+                               */
+
+#include <barrier.h>
+#include <built_ins.h>
+#include <defs.h>
+#include <mram.h>
+#include <mutex.h>
+#include <perfcounter.h>
+#include <stdint.h>
+#include <stdio.h>
+#include <string.h>
+
+#include "../kmeans.h"
+
+/*================== VARIABLES ==========================*/
+/*------------------ LOCAL ------------------------------*/
+/** @name Globals
+ * Global variables shared between tasklets
+ */
+/**@{*/
+unsigned int itask_in_features;
+unsigned int itask_in_points;
+// unsigned int cluster_transfer_size;
+uint8_t nfeatures;
+uint8_t nclusters;
+uint16_t ncluster_features;
+uint8_t task_size_in_points;
+uint16_t task_size_in_bytes;
+uint16_t task_size_in_features;
+/**@}*/
+
+/*------------------ INPUT ------------------------------*/
+/** @name Host
+ * Variables for host application communication
+ */
+/**@{*/
+__host int nfeatures_host;
+__host unsigned int nclusters_host;
+__host unsigned int npoints;
+__host unsigned int task_size_in_points_host;
+__host unsigned int task_size_in_bytes_host;
+__host unsigned int task_size_in_features_host;
+// __host unsigned int membership_size_in_bytes;
+/**@}*/
+
+/*================== TABLES =============================*/
+/*------------------ LOCAL ------------------------------*/
+/* making all the tables fixed size for performance */
+
+/** @name Lookup
+ * Lookup tables to avoid repeated index computation
+ */
+/**@{*/
+/** lookup table to quickly find the base index of a cluster */
+uint16_t cluster_base_indices[ASSUMED_NR_CLUSTERS];
+/** lookup table to quickly find the base index of a point */
+uint16_t point_base_indices[WRAM_FEATURES_SIZE / sizeof(int_feature)];
+/**@}*/
+
+/*------------------ INPUT ------------------------------*/
+/** @name Input
+ * Arrays receiving input data
+ */
+/**@{*/
+/** centroids coordinates */
+__host int_feature c_clusters[ASSUMED_NR_CLUSTERS * ASSUMED_NR_FEATURES];
+/** array holding the data points (input) */
+__mram_noinit int_feature t_features[MAX_FEATURE_DPU];
+/**@}*/
+
+/*------------------ OUTPUT ------------------------------*/
+/** @name Output
+ * Output arrays
+ */
+/**@{*/
+#ifdef FLT_REDUCE
+/** array holding the memberships */
+__mram_noinit uint8_t t_membership[((MAX_FEATURE_DPU / 3) / 8) * 8];
+#endif
+// __mram_noinit int32_t c_clusters_mram[ASSUMED_NR_CLUSTERS *
+// ASSUMED_NR_FEATURES]; (off because of MRAM transfer bug)
+__dma_aligned int centers_count[ASSUMED_NR_CLUSTERS];
+__mram_noinit int centers_count_mram[ASSUMED_NR_CLUSTERS];
+//   int centers_count_tasklets[NR_TASKLETS][ASSUMED_NR_CLUSTERS];
+
+__dma_aligned int64_t centers_sum[ASSUMED_NR_CLUSTERS * ASSUMED_NR_FEATURES];
+__mram_noinit int64_t
+    centers_sum_mram[ASSUMED_NR_CLUSTERS * ASSUMED_NR_FEATURES];
+// __mram_noinit int64_t centers_sum_tasklets[NR_TASKLETS][ASSUMED_NR_CLUSTERS *
+// ASSUMED_NR_FEATURES];
+/**@}*/
+
+/*================== SYNCHRONIZATION =====================*/
+BARRIER_INIT(sync_barrier, NR_TASKLETS);
+MUTEX_INIT(task_mutex);
+MUTEX_INIT(write_mutex);
+MUTEX_INIT(write_count_mutex);
+#ifdef FLT_REDUCE
+MUTEX_INIT(membership_mutex);
+#endif
+
+/*================== PERFORMANCE TRACKING ================*/
+#ifdef PERF_COUNTER
+__host perfcounter_t host_counters[HOST_COUNTERS];
+uint8_t active_tasklets;
+
+MUTEX_INIT(perf_mutex);
+#endif
+
+/*================== FUNCTIONS ==========================*/
+/**
+ * @brief Assigns jobs to each tasklet.
+ *
+ * @param current_itask_in_points [out] Assigned task index (point index).
+ * @param current_itask_in_features [out] Assgned task index (feature index).
+ * @return true : There are jobs left to perform.
+ * @return false : All jobs are over.
+ */
+#ifndef PERF_COUNTER
+bool taskDispatch(int *current_itask_in_points,
+                  int *current_itask_in_features) {
+#else
+bool taskDispatch(int *current_itask_in_points, int *current_itask_in_features,
+                  perfcounter_t *tasklet_counters) {
+  tasklet_counters[DISPATCH_TIC] = perfcounter_get();
+#endif
+  mutex_lock(task_mutex);
+
+  // load current task index
+  *current_itask_in_points = itask_in_points;
+  *current_itask_in_features = itask_in_features;
+
+  // update the index
+  itask_in_points += task_size_in_points;
+  itask_in_features += task_size_in_features;
+
+  mutex_unlock(task_mutex);
+
+#ifdef PERF_COUNTER
+  tasklet_counters[DISPATCH_CTR] +=
+      perfcounter_get() - tasklet_counters[DISPATCH_TIC];
+#endif
+
+  return *current_itask_in_points < npoints;
+}
+
+/**
+ * @brief Initializes all variables before a run.
+ *
+ * @param tasklet_id Id of the tasklet calling this function.
+ */
+void initialize(uint8_t tasklet_id) {
+  if (tasklet_id == 0) {
+#ifdef PERF_COUNTER
+    perfcounter_config((PERF_COUNTER) ? COUNT_INSTRUCTIONS : COUNT_CYCLES,
+                       true);
+
+    // initializing global perf counters
+    memset(host_counters, 0, sizeof(host_counters));
+    active_tasklets = 0;
+#endif
+
+    // downcasting some host variables
+    nfeatures = nfeatures_host;
+    nclusters = nclusters_host;
+    ncluster_features = nclusters * nfeatures;
+    task_size_in_points = task_size_in_points_host;
+    task_size_in_bytes = task_size_in_bytes_host;
+    task_size_in_bytes = (task_size_in_bytes + 7) & -8;
+    task_size_in_features = task_size_in_features_host;
+
+    // defining how much data we read/write from MRAM for each centroid
+    // cluster_transfer_size = nfeatures * sizeof(**centers_sum_tasklets);
+    // rounding cluster_transfer_size up to a multiple of 8
+    // cluster_transfer_size = (cluster_transfer_size + 7) & -8;
+
+    // counters initialization
+    itask_in_features = 0;
+    itask_in_points = 0;
+
+    // // reading of c_clusters (currently off because of bugged transfert to
+    // MRAM) int ncluster_features_even = (ncluster_features % 2 == 0) ?
+    // ncluster_features : ncluster_features + 1; mram_read(c_clusters_mram,
+    // c_clusters, ncluster_features * sizeof(int32_t));
+
+    // reinitializing center counters and sums
+    memset(centers_count, 0, sizeof(*centers_count) * nclusters);
+    memset(centers_sum, 0, sizeof(*centers_sum) * ncluster_features);
+  }
+
+  barrier_wait(&sync_barrier);
+
+  // pre-computing index lookup tables
+  uint16_t cluster_base_index = tasklet_id * nfeatures;
+  for (uint8_t icluster = tasklet_id; icluster < nclusters;
+       icluster += NR_TASKLETS) {
+    cluster_base_indices[icluster] = cluster_base_index;
+    cluster_base_index += NR_TASKLETS * nfeatures;
+  }
+
+  uint16_t point_base_index = tasklet_id * nfeatures;
+  for (uint8_t ipoint = tasklet_id; ipoint < task_size_in_points;
+       ipoint += NR_TASKLETS) {
+    point_base_indices[ipoint] = point_base_index;
+    point_base_index += NR_TASKLETS * nfeatures;
+  }
+
+  // reinitializing center counters and sums per tasklet
+  // memset(centers_count_tasklets[tasklet_id], 0,
+  // sizeof(**centers_count_tasklets) * nclusters);
+  // memset(centers_sum_tasklets[tasklet_id], 0, sizeof(**centers_sum_tasklets)
+  // * ncluster_features);
+}
+
+/**
+ * @brief Writes the result of each point to MRAM at the end of each point.
+ *
+ * @param tasklet_id Current tasklet id.
+ * @param icluster Cluster the point is being assigned to.
+ * @param point_global_index Index of the point in t_membership.
+ * @param point_base_index Index of the point in the current task.
+ * @param w_features Feature vector for the current task.
+ */
+#ifndef PERF_COUNTER
+void task_reduce(uint8_t tasklet_id, uint8_t icluster, int point_global_index,
+                 uint16_t point_base_index, int_feature *w_features) {
+#else
+void task_reduce(uint8_t tasklet_id, uint8_t icluster, int point_global_index,
+                 uint16_t point_base_index, int_feature *w_features,
+                 perfcounter_t *tasklet_counters) {
+  tasklet_counters[LOOP_TIC] = perfcounter_get();
+#endif
+
+// mandatory mutex here because implicit MRAM accesses are not thread safe for
+// variables smaller than 8 bytes
+// TODO : needs a better solution
+#ifdef FLT_REDUCE
+#ifdef PERF_COUNTER
+  tasklet_counters[MUTEX_TIC] = perfcounter_get();
+#endif
+  mutex_lock(membership_mutex);
+  t_membership[point_global_index] = icluster;
+  mutex_unlock(membership_mutex);
+#ifdef PERF_COUNTER
+  tasklet_counters[MUTEX_CTR] +=
+      perfcounter_get() - tasklet_counters[MUTEX_TIC];
+#endif
+#endif
+
+  // centers_count_tasklets[tasklet_id][icluster]++;
+  mutex_lock(write_count_mutex);
+  centers_count[icluster]++;
+  mutex_unlock(write_count_mutex);
+
+  uint16_t cluster_base_index = cluster_base_indices[icluster];
+
+#ifdef PERF_COUNTER
+  tasklet_counters[ARITH_TIC] = perfcounter_get();
+#endif
+  mutex_lock(write_mutex);
+#pragma unroll(ASSUMED_NR_FEATURES)
+#pragma must_iterate(1, ASSUMED_NR_FEATURES, 1)
+  for (uint8_t idim = 0; idim < nfeatures; idim++) {
+    // centers_sum_tasklets[tasklet_id][cluster_base_indices[icluster] + idim]
+    // += w_features[point_base_index + idim];
+    centers_sum[cluster_base_index + idim] +=
+        w_features[point_base_index + idim];
+  }
+  mutex_unlock(write_mutex);
+#ifdef PERF_COUNTER
+  tasklet_counters[REDUCE_ARITH_CTR] +=
+      perfcounter_get() - tasklet_counters[ARITH_TIC];
+#endif
+
+#ifdef PERF_COUNTER
+  tasklet_counters[REDUCE_LOOP_CTR] +=
+      perfcounter_get() - tasklet_counters[LOOP_TIC];
+#endif
+}
+
+/**
+ * @brief Final reduction: all tasklets work together to compute the partial
+ * sums in WRAM.
+ *
+ * @param tasklet_id Current tasklet id.
+ */
+void final_reduce(uint8_t tasklet_id) {
+  // barrier_wait(&sync_barrier);
+
+  // uint16_t cluster_base_index = tasklet_id * nfeatures;
+  // #pragma must_iterate(1, ASSUMED_NR_CLUSTERS, 1)
+  // for (uint8_t icluster = tasklet_id; icluster < nclusters; icluster +=
+  // NR_TASKLETS)
+  // {
+  //     #pragma must_iterate(1, NR_TASKLETS, 1)
+  //     for (uint8_t itasklet = 0; itasklet < NR_TASKLETS; itasklet++)
+  //     {
+  //         centers_count[icluster] +=
+  //         centers_count_tasklets[itasklet][icluster];
+
+  //         #pragma unroll(ASSUMED_NR_FEATURES)
+  //         #pragma must_iterate(1, ASSUMED_NR_FEATURES, 1)
+  //         for (uint8_t ifeature = 0; ifeature < nfeatures; ifeature++)
+  //             centers_sum[cluster_base_index + ifeature] +=
+  //             centers_sum_tasklets[itasklet][cluster_base_index + ifeature];
+  //     }
+  //     cluster_base_index += nfeatures * NR_TASKLETS;
+  // }
+
+  barrier_wait(&sync_barrier);
+
+  // writing the partial sums and counts to MRAM
+  if (tasklet_id == 0) {
+    uint16_t mram_transfer_size = nclusters * sizeof(*centers_count);
+    // rounding up to multiple of 8
+    mram_transfer_size = (mram_transfer_size + 7) & -8;
+    mram_write(centers_count, centers_count_mram, mram_transfer_size);
+
+    mram_transfer_size = ncluster_features * sizeof(*centers_sum);
+    // rounding up to multiple of 8
+    mram_transfer_size = (mram_transfer_size + 7) & -8;
+    mram_write(centers_sum, centers_sum_mram, mram_transfer_size);
+  }
+}
+
+#ifdef PERF_COUNTER
+/**
+ * @brief Tallies all the performance counters from the tasklets.
+ *
+ * @param tasklet_id Current tasklet id.
+ * @param tasklet_counters Current tasklet performance counters.
+ */
+void counters_tally(uint8_t tasklet_id, perfcounter_t *tasklet_counters) {
+  mutex_lock(perf_mutex);
+
+  // only counting tasklets that went through the main loop
+  if (tasklet_counters[MAIN_LOOP_CTR] != 0) {
+    active_tasklets++;
+    for (int ictr = 0; ictr < HOST_COUNTERS; ictr++)
+      host_counters[ictr] += tasklet_counters[ictr];
+  }
+
+  mutex_unlock(perf_mutex);
+
+  barrier_wait(&sync_barrier);
+
+  // averaging over active tasklets
+  for (int ictr = tasklet_id; ictr < HOST_COUNTERS; ictr += NR_TASKLETS)
+    if (active_tasklets) host_counters[ictr] /= active_tasklets;
+}
+#endif
+
+/*================== MAIN FUNCTION ======================*/
+/**
+ * @brief Main function DPU side.
+ *
+ * @return 0 on success
+ */
+int main() {
+  uint8_t tasklet_id = me();
+
+  int current_itask_in_points;
+  int current_itask_in_features;
+
+  __dma_aligned int_feature
+      w_features[WRAM_FEATURES_SIZE /
+                 sizeof(int_feature)]; /* limited to 2048 bytes */
+
+#ifdef PERF_COUNTER
+  perfcounter_t tasklet_counters[LOCAL_COUNTERS] = {0};
+#endif
+
+  initialize(tasklet_id);
+
+  barrier_wait(&sync_barrier);
+
+#ifndef PERF_COUNTER
+  while (taskDispatch(&current_itask_in_points, &current_itask_in_features)) {
+#else
+  tasklet_counters[INIT_CTR] = perfcounter_get();
+
+  while (taskDispatch(&current_itask_in_points, &current_itask_in_features,
+                      tasklet_counters)) {
+    tasklet_counters[MAIN_TIC] = perfcounter_get();
+#endif
+
+    mram_read(&t_features[current_itask_in_features], w_features,
+              task_size_in_bytes);
+
+    uint8_t max_ipoint =
+        (task_size_in_points < npoints - current_itask_in_points)
+            ? task_size_in_points
+            : npoints - current_itask_in_points;
+    for (uint8_t ipoint = 0; ipoint < max_ipoint; ipoint++) {
+      uint64_t min_dist = UINT64_MAX;
+      uint8_t index = -1;
+      uint16_t point_base_index = point_base_indices[ipoint];
+
+#ifdef PERF_COUNTER
+      tasklet_counters[ARITH_TIC] = perfcounter_get();
+#endif
+/* find the cluster center id with min distance to pt */
+#pragma must_iterate(1, ASSUMED_NR_CLUSTERS, 1)
+      for (uint8_t icluster = 0; icluster < nclusters; icluster++) {
+        uint64_t dist = 0; /* Euclidean distance squared */
+        uint16_t cluster_base_index = cluster_base_indices[icluster];
+
+#pragma unroll(ASSUMED_NR_FEATURES)
+#pragma must_iterate(1, ASSUMED_NR_FEATURES, 1)
+        for (uint8_t idim = 0; idim < nfeatures; idim++) {
+          volatile int32_t diff = (w_features[point_base_index + idim] -
+                                   c_clusters[cluster_base_index + idim]);
+#ifdef FEATURETYPE_32
+          dist += (int64_t)diff * diff; /* sum of squares */
+#else
+          // dist += diff * diff; /* sum of squares */
+          int32_t prod;
+          // __builtin_mul_sw_sw_s_rrr(prod, diff, diff);
+          __builtin_mul_sw_sw_rrr(prod, diff, diff);
+          dist += prod;
+#endif
+        }
+        /* see if distance is smaller than previous ones:
+        if so, change minimum distance and save index of cluster center */
+        if (dist < min_dist) {
+          min_dist = dist;
+          index = icluster;
+        }
+      }
+#ifdef PERF_COUNTER
+      tasklet_counters[CRITLOOP_ARITH_CTR] +=
+          perfcounter_get() - tasklet_counters[ARITH_TIC];
+#endif
+
+#ifndef PERF_COUNTER
+      task_reduce(tasklet_id, index, current_itask_in_points + ipoint,
+                  point_base_index, w_features);
+#else
+      task_reduce(tasklet_id, index, current_itask_in_points + ipoint,
+                  point_base_index, w_features, tasklet_counters);
+#endif
+    }
+
+#ifdef PERF_COUNTER
+    tasklet_counters[MAIN_LOOP_CTR] +=
+        perfcounter_get() - tasklet_counters[MAIN_TIC];
+#endif
+  }
+
+#ifdef PERF_COUNTER
+  tasklet_counters[LOOP_TIC] = perfcounter_get();
+#endif
+  final_reduce(tasklet_id);
+#ifdef PERF_COUNTER
+  tasklet_counters[REDUCE_LOOP_CTR] +=
+      perfcounter_get() - tasklet_counters[LOOP_TIC];
+#endif
+
+#ifdef PERF_COUNTER
+  tasklet_counters[TOTAL_CTR] = perfcounter_get();
+
+  counters_tally(tasklet_id, tasklet_counters);
+#endif
+
+  // DEBUG
+  // barrier_wait(&sync_barrier);
+  // if(tasklet_id==0)
+  // {
+  //     printf("nreal_points: %d\n", npoints);
+
+  //     // printf("maxes: ");
+  //     // for(int ifeature = 0; ifeature < nfeatures; ifeature++){
+  //     //     int64_t max_mean = 0;
+  //     //     for(int icluster = 0; icluster<nclusters; icluster++){
+  //     //         if(centers_count[icluster] > 0 &&
+  //     centers_sum[cluster_base_indices[icluster]+ifeature] /
+  //     centers_count[icluster] > max_mean)
+  //     //             max_mean =
+  //     centers_sum[cluster_base_indices[icluster]+ifeature]/
+  //     centers_count[icluster];
+  //     //     }
+  //     //     printf("%lld ", max_mean);
+  //     // }
+  //     // printf("\n");
+
+  //     // for(int ipoint = 0; ipoint<npoints; ipoint++)
+  //     // {
+  //     //     printf("%d ", t_membership[ipoint]);
+  //     // }
+  //     // printf("\n");
+
+  //     // for(int ifeature = 0; ifeature< nfeatures; ifeature++)
+  //     // {
+  //     //     if (centers_count[ifeature] > 0)
+  //     //         printf("count cluster %d : %d\n", ifeature,
+  //     centers_count[ifeature]);
+  //     // }
+
+  //     // printf("counter for reduction = %ld\n",
+  //     host_counters[REDUCE_LOOP_CTR]);
+  // }
+
+  return 0;
+}
+#endif  // ifndef _KMEANS_DPU_KERNEL_H_