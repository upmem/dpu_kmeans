--- conflicted
+++ resolved
@@ -1,413 +1,371 @@
-/**
- * @file kmeans_dpu.c
- * @author Sylvan Brocard (sbrocard@upmem.com)
- * @brief Nanny for the DPUs.
- */
-
-#include <assert.h>
-#include <dpu.h>
-#include <dpu_log.h>
-#include <math.h>
-#include <omp.h>
-#include <stdio.h>
-#include <stdlib.h>
-#include <string.h>
-
-#include "../kmeans.h"
-
-static int64_t *centers_psum; /**< partial average performed by individual DPUs
-                                 for each centroid */
-static int *
-    *centers_pcount; /**< partial count of points membership by each DPU */
-
-#ifdef PERF_COUNTER
-uint64_t (*counters)[HOST_COUNTERS]; /**< performance counters from every DPU */
-#endif
-
-/**
- * @brief Allocates all DPUs
- *
- * @param p Algorithm parameters.
- */
-<<<<<<< HEAD
-void allocate(Params *p)
-{
-    if(!p->ndpu)
-        DPU_ASSERT(dpu_alloc(DPU_ALLOCATE_ALL, NULL, &p->allset));
-    else
-        DPU_ASSERT(dpu_alloc(p->ndpu, NULL, &p->allset));
-    DPU_ASSERT(dpu_get_nr_dpus(p->allset, &p->ndpu));
-=======
-void allocate(Params *p) {
-  if (!p->ndpu)
-    DPU_ASSERT(dpu_alloc(DPU_ALLOCATE_ALL, NULL, &p->allset));
-  else
-    DPU_ASSERT(dpu_alloc(p->ndpu, NULL, &p->allset));
-  DPU_ASSERT(dpu_get_nr_dpus(p->allset, &p->ndpu));
->>>>>>> ab655c28
-}
-
-/**
- * @brief Loads a binary in the DPUs.
- *
- * @param p Algorithm parameters.
- * @param DPU_BINARY path to the binary
- */
-void load_kernel(Params *p, const char *DPU_BINARY) {
-  DPU_ASSERT(dpu_load(p->allset, DPU_BINARY, NULL));
-}
-
-/**
- * @brief Frees the DPUs.
- *
- * @param p Algorithm parameters.
- */
-void free_dpus(Params *p) { DPU_ASSERT(dpu_free(p->allset)); }
-
-/**
- * @brief Utility function for three dimensional arrays.
- *
- * @param feature current feature
- * @param cluster current cleaster
- * @param dpu current dpu
- * @param nfeatures number of features
- * @param nclusters number of clusters
- * @return array index
- */
-int offset(int feature, int cluster, int dpu, int nfeatures, int nclusters) {
-  return (dpu * nclusters * nfeatures) + (cluster * nfeatures) + feature;
-}
-
-/**
- * @brief Computes the lowest common multiple of two integers.
- *
- * @param n1 First integer.
- * @param n2 Second integer.
- * @return Their lowest common multiple.
- */
-static int get_lcm(int n1, int n2) {
-  static int max = 1;
-  if (max % n1 == 0 && max % n2 == 0) {
-    return max;
-  } else {
-    max++;
-    get_lcm(n1, n2);
-    return max;
-  }
-}
-
-/**
- * @brief Allocates memory for DPU communication.
- *
- * @param npadded Number of points with padding.
- * @param ndpu Number of available DPUs.
- */
-void allocateMemory(Params *p) {
-  centers_psum = (int64_t *)malloc(p->ndpu * ASSUMED_NR_CLUSTERS *
-                                   ASSUMED_NR_FEATURES * sizeof(*centers_psum));
-  centers_pcount = (int **)malloc(p->ndpu * sizeof(*centers_pcount));
-  centers_pcount[0] =
-      (int *)malloc(p->ndpu * ASSUMED_NR_CLUSTERS * sizeof(**centers_pcount));
-  for (int i = 1; i < p->ndpu; i++)
-    centers_pcount[i] = centers_pcount[i - 1] + ASSUMED_NR_CLUSTERS;
-
-#ifdef PERF_COUNTER
-  counters = malloc(p->ndpu * sizeof(uint64_t[HOST_COUNTERS]));
-#endif
-}
-
-/**
- * @brief Frees memory allocated by allocateMemory().
- */
-void deallocateMemory() {
-  free(centers_psum);
-  free(centers_pcount[0]);
-  free(centers_pcount);
-
-#ifdef PERF_COUNTER
-  free(counters);
-#endif
-}
-
-/**
- * @brief Fills the DPUs with their assigned points.
- */
-void populateDpu(Params *p,             /**< Algorithm parameters */
-                 int_feature **feature) /**< array: [npoints][nfeatures] */
-{
-  /* Iteration variables for the DPUs. */
-  struct dpu_set_t dpu;
-  uint32_t each_dpu;
-
-  int *nreal_points; /* number of real data points on each dpu */
-  int64_t remaining_points = p->npoints; /* number of yet unassigned points */
-
-  DPU_FOREACH(p->allset, dpu, each_dpu) {
-    int next;
-    next = each_dpu * p->npointperdpu;
-    DPU_ASSERT(dpu_prepare_xfer(dpu, feature[next]));
-  }
-  DPU_ASSERT(dpu_push_xfer(p->allset, DPU_XFER_TO_DPU, "t_features", 0,
-                           p->npointperdpu * p->nfeatures * sizeof(int_feature),
-                           DPU_XFER_DEFAULT));
-
-  // telling each DPU how many real points it has to process
-  nreal_points = (int *)malloc(p->ndpu * sizeof(*nreal_points));
-  for (int idpu = 0; idpu < p->ndpu; idpu++) {
-    nreal_points[idpu] = (remaining_points <= 0) ? 0
-                         : (remaining_points > p->npointperdpu)
-                             ? p->npointperdpu
-                             : remaining_points;
-    remaining_points -= p->npointperdpu;
-  }
-
-  /* DEBUG : print the number of non-padding points assigned to each DPU */
-  // printf("nreal_points :\n");
-  // for(int idpu = 0; idpu < ndpu; idpu++)
-  // {
-  //     printf("%d ", nreal_points[idpu]);
-  // }
-  // printf("\n");
-
-  DPU_FOREACH(p->allset, dpu, each_dpu) {
-    DPU_ASSERT(dpu_prepare_xfer(dpu, &nreal_points[each_dpu]));
-  }
-  DPU_ASSERT(dpu_push_xfer(p->allset, DPU_XFER_TO_DPU, "npoints", 0,
-                           sizeof(int), DPU_XFER_DEFAULT));
-  free(nreal_points);
-}
-
-/**
- * @brief Computes the appropriate task size for DPU tasklets.
- *
- * @param p Algorithm parameters.
- * @return The task size in bytes.
- */
-static unsigned int get_task_size(Params *p) {
-  unsigned int task_size_in_points;
-  unsigned int task_size_in_bytes;
-  unsigned int task_size_in_features;
-
-  /* how many points we can fit in w_features */
-  unsigned int max_task_size =
-      (WRAM_FEATURES_SIZE / sizeof(int_feature)) / p->nfeatures;
-
-  /* number of tasks as the smallest multiple of NR_TASKLETS higher than
-   * npointperdu / max_task_size */
-  unsigned int ntasks = (p->npointperdpu + max_task_size - 1) / max_task_size;
-  ntasks = ((ntasks + NR_TASKLETS - 1) / NR_TASKLETS) * NR_TASKLETS;
-
-  /* task size has to be at least 1 */
-  task_size_in_points =
-      (((p->npointperdpu + ntasks - 1) / ntasks) < max_task_size)
-          ? ((p->npointperdpu + ntasks - 1) / ntasks)
-          : max_task_size;
-  if (task_size_in_points == 0) task_size_in_points = 1;
-
-  task_size_in_features = task_size_in_points * p->nfeatures;
-  task_size_in_bytes = task_size_in_features * sizeof(int_feature);
-
-  /* task size in bytes must be a multiple of 8 for DMA alignment and also a
-   * multiple of number of features x byte size of integers */
-  int lcm = get_lcm(sizeof(int_feature) * p->nfeatures, 8);
-  task_size_in_bytes = task_size_in_bytes / lcm * lcm;
-  if (task_size_in_bytes > WRAM_FEATURES_SIZE) {
-    printf("error: tasks will not fit in WRAM");
-    exit(EXIT_FAILURE);
-  }
-
-  return task_size_in_bytes;
-}
-
-/**
- * @brief Broadcasts iteration parameters to the DPUs.
- *
- * @param p Algorithm parameters.
- */
-void broadcastParameters(Params *p) {
-  /* parameters to calculate once here and send to the DPUs. */
-  unsigned int task_size_in_points;
-  unsigned int task_size_in_bytes;
-  unsigned int task_size_in_features;
-
-  /* compute the iteration variables for the DPUs */
-
-  task_size_in_bytes = get_task_size(p);
-
-  /* realign task size in features and points */
-  task_size_in_features = task_size_in_bytes / sizeof(int_feature);
-  task_size_in_points = task_size_in_features / p->nfeatures;
-
-  /* send computation parameters to the DPUs */
-  DPU_ASSERT(dpu_broadcast_to(p->allset, "nfeatures_host", 0, &p->nfeatures,
-                              sizeof(p->nfeatures), DPU_XFER_DEFAULT));
-
-  DPU_ASSERT(dpu_broadcast_to(p->allset, "task_size_in_points_host", 0,
-                              &task_size_in_points, sizeof(task_size_in_points),
-                              DPU_XFER_DEFAULT));
-  DPU_ASSERT(dpu_broadcast_to(p->allset, "task_size_in_bytes_host", 0,
-                              &task_size_in_bytes, sizeof(task_size_in_bytes),
-                              DPU_XFER_DEFAULT));
-  DPU_ASSERT(dpu_broadcast_to(p->allset, "task_size_in_features_host", 0,
-                              &task_size_in_features,
-                              sizeof(task_size_in_features), DPU_XFER_DEFAULT));
-
-  if (p->isOutput) {
-    printf("points per DPU : %lu\n", p->npointperdpu);
-    printf("tasks per DPU: %lu\n", p->npointperdpu / task_size_in_points);
-    printf("task size in points : %u\n", task_size_in_points);
-    printf("task size in bytes : %u\n", task_size_in_bytes);
-  }
-}
-
-/**
- * @brief Performs one iteration of the Lloyd algorithm on DPUs and gets the
- * results.
- */
-void kmeansDpu(
-    Params *p,                                    /**< Algorithm parameters */
-    int nclusters,                                /**< number of clusters k */
-    int64_t new_centers_len[ASSUMED_NR_CLUSTERS], /**< [out] number of elements
-                                                     in each cluster */
-    int64_t new_centers[ASSUMED_NR_CLUSTERS]
-                       [ASSUMED_NR_FEATURES]) /**< [out] sum of elements in each
-                                                 cluster */
-{
-  struct dpu_set_t dpu; /* Iteration variable for the DPUs. */
-  uint32_t each_dpu;    /* Iteration variable for the DPUs. */
-
-#ifdef PERF_COUNTER
-  uint64_t counters_mean[HOST_COUNTERS] = {0};
-#endif
-
-  //============RUNNING ONE LLOYD ITERATION ON THE DPU==============
-  DPU_ASSERT(dpu_launch(p->allset, DPU_SYNCHRONOUS));
-  //================================================================
-
-  /* DEBUG : read logs */
-  // DPU_FOREACH(*allset, dpu, each_dpu) {
-  //     if (each_dpu == 0)
-  //         DPU_ASSERT(dpu_log_read(dpu, stdout));
-  // }
-  // exit(0);
-
-  /* Performance tracking */
-#ifdef PERF_COUNTER
-<<<<<<< HEAD
-    DPU_FOREACH(p->allset, dpu, each_dpu)
-    {
-        DPU_ASSERT(dpu_prepare_xfer(dpu, &counters[each_dpu]));
-    }
-    DPU_ASSERT(dpu_push_xfer(p->allset, DPU_XFER_FROM_DPU, "host_counters", 0, sizeof(uint64_t[HOST_COUNTERS]), DPU_XFER_DEFAULT));
-
-    for (int icounter = 0; icounter < HOST_COUNTERS; icounter++)
-    {
-        int nonzero_dpus = 0;
-        for (int idpu = 0; idpu < p->ndpu; idpu++)
-            if (counters[idpu][MAIN_LOOP_CTR] != 0)
-            {
-                counters_mean[icounter] += counters[idpu][icounter];
-                nonzero_dpus++;
-            }
-        counters_mean[icounter] /= nonzero_dpus;
-    }
-    printf("number of %s for this iteration : %ld\n", (PERF_COUNTER) ? "instructions" : "cycles", counters_mean[TOTAL_CTR]);
-    printf("%s in main loop : %ld\n", (PERF_COUNTER) ? "instructions" : "cycles", counters_mean[MAIN_LOOP_CTR]);
-    printf("%s in initialization : %ld\n", (PERF_COUNTER) ? "instructions" : "cycles", counters_mean[INIT_CTR]);
-    printf("%s in critical loop arithmetic : %ld\n", (PERF_COUNTER) ? "instructions" : "cycles", counters_mean[CRITLOOP_ARITH_CTR]);
-    printf("%s in reduction arithmetic + implicit access : %ld\n", (PERF_COUNTER) ? "instructions" : "cycles", counters_mean[REDUCE_ARITH_CTR]);
-    printf("%s in reduction loop : %ld\n", (PERF_COUNTER) ? "instructions" : "cycles", counters_mean[REDUCE_LOOP_CTR]);
-    printf("%s in dispatch function : %ld\n", (PERF_COUNTER) ? "instructions" : "cycles", counters_mean[DISPATCH_CTR]);
-    printf("%s in mutexed implicit access : %ld\n", (PERF_COUNTER) ? "instructions" : "cycles", counters_mean[MUTEX_CTR]);
-
-    printf("\ntotal %s in arithmetic : %ld\n", (PERF_COUNTER) ? "instructions" : "cycles", counters_mean[CRITLOOP_ARITH_CTR] + counters_mean[REDUCE_ARITH_CTR]);
-    printf("percent %s in arithmetic : %.2f%%\n", (PERF_COUNTER) ? "instructions" : "cycles", 100.0 * (float)(counters_mean[CRITLOOP_ARITH_CTR] + counters_mean[REDUCE_ARITH_CTR]) / counters_mean[TOTAL_CTR]);
-    printf("\n");
-=======
-  DPU_FOREACH(p->allset, dpu, each_dpu) {
-    DPU_ASSERT(dpu_prepare_xfer(dpu, &counters[each_dpu]));
-  }
-  DPU_ASSERT(dpu_push_xfer(p->allset, DPU_XFER_FROM_DPU, "host_counters", 0,
-                           sizeof(uint64_t[HOST_COUNTERS]), DPU_XFER_DEFAULT));
-
-  for (int icounter = 0; icounter < HOST_COUNTERS; icounter++) {
-    int nonzero_dpus = 0;
-    for (int idpu = 0; idpu < p->ndpu; idpu++)
-      if (counters[idpu][MAIN_LOOP_CTR] != 0) {
-        counters_mean[icounter] += counters[idpu][icounter];
-        nonzero_dpus++;
-      }
-    counters_mean[icounter] /= nonzero_dpus;
-  }
-  printf("number of %s for this iteration : %ld\n",
-         (PERF_COUNTER) ? "instructions" : "cycles", counters_mean[TOTAL_CTR]);
-  printf("%s in main loop : %ld\n", (PERF_COUNTER) ? "instructions" : "cycles",
-         counters_mean[MAIN_LOOP_CTR]);
-  printf("%s in initialization : %ld\n",
-         (PERF_COUNTER) ? "instructions" : "cycles", counters_mean[INIT_CTR]);
-  printf("%s in critical loop arithmetic : %ld\n",
-         (PERF_COUNTER) ? "instructions" : "cycles",
-         counters_mean[CRITLOOP_ARITH_CTR]);
-  printf("%s in reduction arithmetic + implicit access : %ld\n",
-         (PERF_COUNTER) ? "instructions" : "cycles",
-         counters_mean[REDUCE_ARITH_CTR]);
-  printf("%s in reduction loop : %ld\n",
-         (PERF_COUNTER) ? "instructions" : "cycles",
-         counters_mean[REDUCE_LOOP_CTR]);
-  printf("%s in dispatch function : %ld\n",
-         (PERF_COUNTER) ? "instructions" : "cycles",
-         counters_mean[DISPATCH_CTR]);
-  printf("%s in mutexed implicit access : %ld\n",
-         (PERF_COUNTER) ? "instructions" : "cycles", counters_mean[MUTEX_CTR]);
-
-  printf("\ntotal %s in arithmetic : %ld\n",
-         (PERF_COUNTER) ? "instructions" : "cycles",
-         counters_mean[CRITLOOP_ARITH_CTR] + counters_mean[REDUCE_ARITH_CTR]);
-  printf("percent %s in arithmetic : %.2f%%\n",
-         (PERF_COUNTER) ? "instructions" : "cycles",
-         100.0 *
-             (float)(counters_mean[CRITLOOP_ARITH_CTR] +
-                     counters_mean[REDUCE_ARITH_CTR]) /
-             counters_mean[TOTAL_CTR]);
-  printf("\n");
->>>>>>> ab655c28
-#endif
-
-  /* copy back membership count per dpu (device to host) */
-  DPU_FOREACH(p->allset, dpu, each_dpu) {
-    DPU_ASSERT(dpu_prepare_xfer(dpu, &(centers_pcount[each_dpu][0])));
-  }
-  int nclusters_even = ((nclusters + 1) / 2) * 2;
-  DPU_ASSERT(dpu_push_xfer(p->allset, DPU_XFER_FROM_DPU, "centers_count_mram",
-                           0, sizeof(int) * nclusters_even, DPU_XFER_DEFAULT));
-
-  /* DEBUG : print outputed centroids counts per DPU */
-  // for (int dpu_id = 0; dpu_id < ndpu; dpu_id++)
-  // {
-  //     for (int cluster_id = 0; cluster_id < nclusters; cluster_id++)
-  //     {
-  //         printf("%d ",centers_pcount[dpu_id][cluster_id]);
-  //     }
-  //     printf("\n");
-  // }
-
-  /* copy back centroids partial averages (device to host) */
-  DPU_FOREACH(p->allset, dpu, each_dpu) {
-    DPU_ASSERT(dpu_prepare_xfer(
-        dpu, &centers_psum[offset(0, 0, each_dpu, p->nfeatures, nclusters)]));
-  }
-  DPU_ASSERT(dpu_push_xfer(p->allset, DPU_XFER_FROM_DPU, "centers_sum_mram", 0,
-                           p->nfeatures * nclusters * sizeof(int64_t),
-                           DPU_XFER_DEFAULT));
-
-  for (int dpu_id = 0; dpu_id < p->ndpu; dpu_id++) {
-    for (int cluster_id = 0; cluster_id < nclusters; cluster_id++) {
-      /* sum membership counts */
-      new_centers_len[cluster_id] += centers_pcount[dpu_id][cluster_id];
-      /* compute the new centroids sum */
-      for (int feature_id = 0; feature_id < p->nfeatures; feature_id++)
-        new_centers[cluster_id][feature_id] += centers_psum[offset(
-            feature_id, cluster_id, dpu_id, p->nfeatures, nclusters)];
-    }
-  }
-}
+/**
+ * @file kmeans_dpu.c
+ * @author Sylvan Brocard (sbrocard@upmem.com)
+ * @brief Nanny for the DPUs.
+ */
+
+#include <assert.h>
+#include <dpu.h>
+#include <dpu_log.h>
+#include <math.h>
+#include <omp.h>
+#include <stdio.h>
+#include <stdlib.h>
+#include <string.h>
+
+#include "../kmeans.h"
+
+static int64_t *centers_psum; /**< partial average performed by individual DPUs
+                                 for each centroid */
+static int *
+    *centers_pcount; /**< partial count of points membership by each DPU */
+
+#ifdef PERF_COUNTER
+uint64_t (*counters)[HOST_COUNTERS]; /**< performance counters from every DPU */
+#endif
+
+/**
+ * @brief Allocates all DPUs
+ *
+ * @param p Algorithm parameters.
+ */
+void allocate(Params *p) {
+  if (!p->ndpu)
+    DPU_ASSERT(dpu_alloc(DPU_ALLOCATE_ALL, NULL, &p->allset));
+  else
+    DPU_ASSERT(dpu_alloc(p->ndpu, NULL, &p->allset));
+  DPU_ASSERT(dpu_get_nr_dpus(p->allset, &p->ndpu));
+}
+
+/**
+ * @brief Loads a binary in the DPUs.
+ *
+ * @param p Algorithm parameters.
+ * @param DPU_BINARY path to the binary
+ */
+void load_kernel(Params *p, const char *DPU_BINARY) {
+  DPU_ASSERT(dpu_load(p->allset, DPU_BINARY, NULL));
+}
+
+/**
+ * @brief Frees the DPUs.
+ *
+ * @param p Algorithm parameters.
+ */
+void free_dpus(Params *p) { DPU_ASSERT(dpu_free(p->allset)); }
+
+/**
+ * @brief Utility function for three dimensional arrays.
+ *
+ * @param feature current feature
+ * @param cluster current cleaster
+ * @param dpu current dpu
+ * @param nfeatures number of features
+ * @param nclusters number of clusters
+ * @return array index
+ */
+int offset(int feature, int cluster, int dpu, int nfeatures, int nclusters) {
+  return (dpu * nclusters * nfeatures) + (cluster * nfeatures) + feature;
+}
+
+/**
+ * @brief Computes the lowest common multiple of two integers.
+ *
+ * @param n1 First integer.
+ * @param n2 Second integer.
+ * @return Their lowest common multiple.
+ */
+static int get_lcm(int n1, int n2) {
+  static int max = 1;
+  if (max % n1 == 0 && max % n2 == 0) {
+    return max;
+  } else {
+    max++;
+    get_lcm(n1, n2);
+    return max;
+  }
+}
+
+/**
+ * @brief Allocates memory for DPU communication.
+ *
+ * @param npadded Number of points with padding.
+ * @param ndpu Number of available DPUs.
+ */
+void allocateMemory(Params *p) {
+  centers_psum = (int64_t *)malloc(p->ndpu * ASSUMED_NR_CLUSTERS *
+                                   ASSUMED_NR_FEATURES * sizeof(*centers_psum));
+  centers_pcount = (int **)malloc(p->ndpu * sizeof(*centers_pcount));
+  centers_pcount[0] =
+      (int *)malloc(p->ndpu * ASSUMED_NR_CLUSTERS * sizeof(**centers_pcount));
+  for (int i = 1; i < p->ndpu; i++)
+    centers_pcount[i] = centers_pcount[i - 1] + ASSUMED_NR_CLUSTERS;
+
+#ifdef PERF_COUNTER
+  counters = malloc(p->ndpu * sizeof(uint64_t[HOST_COUNTERS]));
+#endif
+}
+
+/**
+ * @brief Frees memory allocated by allocateMemory().
+ */
+void deallocateMemory() {
+  free(centers_psum);
+  free(centers_pcount[0]);
+  free(centers_pcount);
+
+#ifdef PERF_COUNTER
+  free(counters);
+#endif
+}
+
+/**
+ * @brief Fills the DPUs with their assigned points.
+ */
+void populateDpu(Params *p,             /**< Algorithm parameters */
+                 int_feature **feature) /**< array: [npoints][nfeatures] */
+{
+  /* Iteration variables for the DPUs. */
+  struct dpu_set_t dpu;
+  uint32_t each_dpu;
+
+  int *nreal_points; /* number of real data points on each dpu */
+  int64_t remaining_points = p->npoints; /* number of yet unassigned points */
+
+  DPU_FOREACH(p->allset, dpu, each_dpu) {
+    int next;
+    next = each_dpu * p->npointperdpu;
+    DPU_ASSERT(dpu_prepare_xfer(dpu, feature[next]));
+  }
+  DPU_ASSERT(dpu_push_xfer(p->allset, DPU_XFER_TO_DPU, "t_features", 0,
+                           p->npointperdpu * p->nfeatures * sizeof(int_feature),
+                           DPU_XFER_DEFAULT));
+
+  // telling each DPU how many real points it has to process
+  nreal_points = (int *)malloc(p->ndpu * sizeof(*nreal_points));
+  for (int idpu = 0; idpu < p->ndpu; idpu++) {
+    nreal_points[idpu] = (remaining_points <= 0) ? 0
+                         : (remaining_points > p->npointperdpu)
+                             ? p->npointperdpu
+                             : remaining_points;
+    remaining_points -= p->npointperdpu;
+  }
+
+  /* DEBUG : print the number of non-padding points assigned to each DPU */
+  // printf("nreal_points :\n");
+  // for(int idpu = 0; idpu < ndpu; idpu++)
+  // {
+  //     printf("%d ", nreal_points[idpu]);
+  // }
+  // printf("\n");
+
+  DPU_FOREACH(p->allset, dpu, each_dpu) {
+    DPU_ASSERT(dpu_prepare_xfer(dpu, &nreal_points[each_dpu]));
+  }
+  DPU_ASSERT(dpu_push_xfer(p->allset, DPU_XFER_TO_DPU, "npoints", 0,
+                           sizeof(int), DPU_XFER_DEFAULT));
+  free(nreal_points);
+}
+
+/**
+ * @brief Computes the appropriate task size for DPU tasklets.
+ *
+ * @param p Algorithm parameters.
+ * @return The task size in bytes.
+ */
+static unsigned int get_task_size(Params *p) {
+  unsigned int task_size_in_points;
+  unsigned int task_size_in_bytes;
+  unsigned int task_size_in_features;
+
+  /* how many points we can fit in w_features */
+  unsigned int max_task_size =
+      (WRAM_FEATURES_SIZE / sizeof(int_feature)) / p->nfeatures;
+
+  /* number of tasks as the smallest multiple of NR_TASKLETS higher than
+   * npointperdu / max_task_size */
+  unsigned int ntasks = (p->npointperdpu + max_task_size - 1) / max_task_size;
+  ntasks = ((ntasks + NR_TASKLETS - 1) / NR_TASKLETS) * NR_TASKLETS;
+
+  /* task size has to be at least 1 */
+  task_size_in_points =
+      (((p->npointperdpu + ntasks - 1) / ntasks) < max_task_size)
+          ? ((p->npointperdpu + ntasks - 1) / ntasks)
+          : max_task_size;
+  if (task_size_in_points == 0) task_size_in_points = 1;
+
+  task_size_in_features = task_size_in_points * p->nfeatures;
+  task_size_in_bytes = task_size_in_features * sizeof(int_feature);
+
+  /* task size in bytes must be a multiple of 8 for DMA alignment and also a
+   * multiple of number of features x byte size of integers */
+  int lcm = get_lcm(sizeof(int_feature) * p->nfeatures, 8);
+  task_size_in_bytes = task_size_in_bytes / lcm * lcm;
+  if (task_size_in_bytes > WRAM_FEATURES_SIZE) {
+    printf("error: tasks will not fit in WRAM");
+    exit(EXIT_FAILURE);
+  }
+
+  return task_size_in_bytes;
+}
+
+/**
+ * @brief Broadcasts iteration parameters to the DPUs.
+ *
+ * @param p Algorithm parameters.
+ */
+void broadcastParameters(Params *p) {
+  /* parameters to calculate once here and send to the DPUs. */
+  unsigned int task_size_in_points;
+  unsigned int task_size_in_bytes;
+  unsigned int task_size_in_features;
+
+  /* compute the iteration variables for the DPUs */
+
+  task_size_in_bytes = get_task_size(p);
+
+  /* realign task size in features and points */
+  task_size_in_features = task_size_in_bytes / sizeof(int_feature);
+  task_size_in_points = task_size_in_features / p->nfeatures;
+
+  /* send computation parameters to the DPUs */
+  DPU_ASSERT(dpu_broadcast_to(p->allset, "nfeatures_host", 0, &p->nfeatures,
+                              sizeof(p->nfeatures), DPU_XFER_DEFAULT));
+
+  DPU_ASSERT(dpu_broadcast_to(p->allset, "task_size_in_points_host", 0,
+                              &task_size_in_points, sizeof(task_size_in_points),
+                              DPU_XFER_DEFAULT));
+  DPU_ASSERT(dpu_broadcast_to(p->allset, "task_size_in_bytes_host", 0,
+                              &task_size_in_bytes, sizeof(task_size_in_bytes),
+                              DPU_XFER_DEFAULT));
+  DPU_ASSERT(dpu_broadcast_to(p->allset, "task_size_in_features_host", 0,
+                              &task_size_in_features,
+                              sizeof(task_size_in_features), DPU_XFER_DEFAULT));
+
+  if (p->isOutput) {
+    printf("points per DPU : %lu\n", p->npointperdpu);
+    printf("tasks per DPU: %lu\n", p->npointperdpu / task_size_in_points);
+    printf("task size in points : %u\n", task_size_in_points);
+    printf("task size in bytes : %u\n", task_size_in_bytes);
+  }
+}
+
+/**
+ * @brief Performs one iteration of the Lloyd algorithm on DPUs and gets the
+ * results.
+ */
+void kmeansDpu(
+    Params *p,                                    /**< Algorithm parameters */
+    int nclusters,                                /**< number of clusters k */
+    int64_t new_centers_len[ASSUMED_NR_CLUSTERS], /**< [out] number of elements
+                                                     in each cluster */
+    int64_t new_centers[ASSUMED_NR_CLUSTERS]
+                       [ASSUMED_NR_FEATURES]) /**< [out] sum of elements in each
+                                                 cluster */
+{
+  struct dpu_set_t dpu; /* Iteration variable for the DPUs. */
+  uint32_t each_dpu;    /* Iteration variable for the DPUs. */
+
+#ifdef PERF_COUNTER
+  uint64_t counters_mean[HOST_COUNTERS] = {0};
+#endif
+
+  //============RUNNING ONE LLOYD ITERATION ON THE DPU==============
+  DPU_ASSERT(dpu_launch(p->allset, DPU_SYNCHRONOUS));
+  //================================================================
+
+  /* DEBUG : read logs */
+  // DPU_FOREACH(*allset, dpu, each_dpu) {
+  //     if (each_dpu == 0)
+  //         DPU_ASSERT(dpu_log_read(dpu, stdout));
+  // }
+  // exit(0);
+
+  /* Performance tracking */
+#ifdef PERF_COUNTER
+  DPU_FOREACH(p->allset, dpu, each_dpu) {
+    DPU_ASSERT(dpu_prepare_xfer(dpu, &counters[each_dpu]));
+  }
+  DPU_ASSERT(dpu_push_xfer(p->allset, DPU_XFER_FROM_DPU, "host_counters", 0,
+                           sizeof(uint64_t[HOST_COUNTERS]), DPU_XFER_DEFAULT));
+
+  for (int icounter = 0; icounter < HOST_COUNTERS; icounter++) {
+    int nonzero_dpus = 0;
+    for (int idpu = 0; idpu < p->ndpu; idpu++)
+      if (counters[idpu][MAIN_LOOP_CTR] != 0) {
+        counters_mean[icounter] += counters[idpu][icounter];
+        nonzero_dpus++;
+      }
+    counters_mean[icounter] /= nonzero_dpus;
+  }
+  printf("number of %s for this iteration : %ld\n",
+         (PERF_COUNTER) ? "instructions" : "cycles", counters_mean[TOTAL_CTR]);
+  printf("%s in main loop : %ld\n", (PERF_COUNTER) ? "instructions" : "cycles",
+         counters_mean[MAIN_LOOP_CTR]);
+  printf("%s in initialization : %ld\n",
+         (PERF_COUNTER) ? "instructions" : "cycles", counters_mean[INIT_CTR]);
+  printf("%s in critical loop arithmetic : %ld\n",
+         (PERF_COUNTER) ? "instructions" : "cycles",
+         counters_mean[CRITLOOP_ARITH_CTR]);
+  printf("%s in reduction arithmetic + implicit access : %ld\n",
+         (PERF_COUNTER) ? "instructions" : "cycles",
+         counters_mean[REDUCE_ARITH_CTR]);
+  printf("%s in reduction loop : %ld\n",
+         (PERF_COUNTER) ? "instructions" : "cycles",
+         counters_mean[REDUCE_LOOP_CTR]);
+  printf("%s in dispatch function : %ld\n",
+         (PERF_COUNTER) ? "instructions" : "cycles",
+         counters_mean[DISPATCH_CTR]);
+  printf("%s in mutexed implicit access : %ld\n",
+         (PERF_COUNTER) ? "instructions" : "cycles", counters_mean[MUTEX_CTR]);
+
+  printf("\ntotal %s in arithmetic : %ld\n",
+         (PERF_COUNTER) ? "instructions" : "cycles",
+         counters_mean[CRITLOOP_ARITH_CTR] + counters_mean[REDUCE_ARITH_CTR]);
+  printf("percent %s in arithmetic : %.2f%%\n",
+         (PERF_COUNTER) ? "instructions" : "cycles",
+         100.0 *
+             (float)(counters_mean[CRITLOOP_ARITH_CTR] +
+                     counters_mean[REDUCE_ARITH_CTR]) /
+             counters_mean[TOTAL_CTR]);
+  printf("\n");
+#endif
+
+  /* copy back membership count per dpu (device to host) */
+  DPU_FOREACH(p->allset, dpu, each_dpu) {
+    DPU_ASSERT(dpu_prepare_xfer(dpu, &(centers_pcount[each_dpu][0])));
+  }
+  int nclusters_even = ((nclusters + 1) / 2) * 2;
+  DPU_ASSERT(dpu_push_xfer(p->allset, DPU_XFER_FROM_DPU, "centers_count_mram",
+                           0, sizeof(int) * nclusters_even, DPU_XFER_DEFAULT));
+
+  /* DEBUG : print outputed centroids counts per DPU */
+  // for (int dpu_id = 0; dpu_id < ndpu; dpu_id++)
+  // {
+  //     for (int cluster_id = 0; cluster_id < nclusters; cluster_id++)
+  //     {
+  //         printf("%d ",centers_pcount[dpu_id][cluster_id]);
+  //     }
+  //     printf("\n");
+  // }
+
+  /* copy back centroids partial averages (device to host) */
+  DPU_FOREACH(p->allset, dpu, each_dpu) {
+    DPU_ASSERT(dpu_prepare_xfer(
+        dpu, &centers_psum[offset(0, 0, each_dpu, p->nfeatures, nclusters)]));
+  }
+  DPU_ASSERT(dpu_push_xfer(p->allset, DPU_XFER_FROM_DPU, "centers_sum_mram", 0,
+                           p->nfeatures * nclusters * sizeof(int64_t),
+                           DPU_XFER_DEFAULT));
+
+  for (int dpu_id = 0; dpu_id < p->ndpu; dpu_id++) {
+    for (int cluster_id = 0; cluster_id < nclusters; cluster_id++) {
+      /* sum membership counts */
+      new_centers_len[cluster_id] += centers_pcount[dpu_id][cluster_id];
+      /* compute the new centroids sum */
+      for (int feature_id = 0; feature_id < p->nfeatures; feature_id++)
+        new_centers[cluster_id][feature_id] += centers_psum[offset(
+            feature_id, cluster_id, dpu_id, p->nfeatures, nclusters)];
+    }
+  }
+}